import numpy
import theano
from numpy.testing import assert_allclose
from theano import tensor
from theano.sandbox.rng_mrg import MRG_RandomStreams

from blocks.bricks import MLP, Identity
from blocks.bricks.base import Brick
from blocks.graph import apply_noise, ComputationGraph
from blocks.initialization import Constant
from tests.bricks.test_bricks import TestBrick

floatX = theano.config.floatX


def test_application_graph_auxiliary_vars():
    X = tensor.matrix('X')
    Brick.lazy = True
    brick = TestBrick()
    Y = brick.access_application_call(X)
    graph = ComputationGraph(outputs=[Y])
    test_val_found = False
    for var in graph.variables:
        if var.name == 'test_val':
            test_val_found = True
            break
    assert test_val_found


def test_computation_graph():
    x = tensor.matrix('x')
    y = tensor.matrix('y')
    z = x + y
    a = z.copy()
    a.name = 'a'
    b = z.copy()
    b.name = 'b'
    r = tensor.matrix('r')

    cg = ComputationGraph([a, b])
    assert set(cg.inputs) == {x, y}
    assert set(cg.outputs) == {a, b}
    assert set(cg.variables) == {x, y, z, a, b}
    assert cg.variables[2] is z
    assert ComputationGraph(a).inputs == cg.inputs

    cg2 = cg.replace({z: r})
    assert set(cg2.inputs) == {r}
    assert set([v.name for v in cg2.outputs]) == {'a', 'b'}

    W = theano.shared(numpy.zeros((3, 3), dtype=floatX))
    cg3 = ComputationGraph([z + W])
    assert set(cg3.shared_variables) == {W}


def test_apply_noise():
    x = tensor.scalar()
    y = tensor.scalar()
    z = x + y

    cg = ComputationGraph([z])
<<<<<<< HEAD
    rng = RandomStreams(1)
    noised_cg = apply_noise(cg, [y], 1, rng)
    assert_allclose(noised_cg.outputs[0].eval({x: 1., y: 1.}),
                    2 + RandomStreams(1).normal().eval())


def test_snapshot():
    x = tensor.matrix('x')
    linear = MLP([Identity(), Identity()], [10, 10, 10],
                  weights_init=Constant(1), biases_init=Constant(2))
    linear.initialize()
    y = linear.apply(x)
    cg = ComputationGraph(y)
    snapshot = cg.get_snapshot(dict(x=numpy.zeros((1, 10), dtype=floatX)))
    assert len(snapshot) == 14
=======
    noised_cg = apply_noise(cg, [y], 1, 1)
    assert_allclose(
        noised_cg.outputs[0].eval({x: 1., y: 1.}),
        2 + MRG_RandomStreams(1).normal(tuple()).eval())
>>>>>>> fa21b0ec
<|MERGE_RESOLUTION|>--- conflicted
+++ resolved
@@ -59,11 +59,10 @@
     z = x + y
 
     cg = ComputationGraph([z])
-<<<<<<< HEAD
-    rng = RandomStreams(1)
-    noised_cg = apply_noise(cg, [y], 1, rng)
-    assert_allclose(noised_cg.outputs[0].eval({x: 1., y: 1.}),
-                    2 + RandomStreams(1).normal().eval())
+    noised_cg = apply_noise(cg, [y], 1, 1)
+    assert_allclose(
+        noised_cg.outputs[0].eval({x: 1., y: 1.}),
+        2 + MRG_RandomStreams(1).normal(tuple()).eval())
 
 
 def test_snapshot():
@@ -74,10 +73,4 @@
     y = linear.apply(x)
     cg = ComputationGraph(y)
     snapshot = cg.get_snapshot(dict(x=numpy.zeros((1, 10), dtype=floatX)))
-    assert len(snapshot) == 14
-=======
-    noised_cg = apply_noise(cg, [y], 1, 1)
-    assert_allclose(
-        noised_cg.outputs[0].eval({x: 1., y: 1.}),
-        2 + MRG_RandomStreams(1).normal(tuple()).eval())
->>>>>>> fa21b0ec
+    assert len(snapshot) == 14