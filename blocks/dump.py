--- conflicted
+++ resolved
@@ -78,11 +78,7 @@
 
     Parameters
     ----------
-<<<<<<< HEAD
-    bricks : Brick or list of bricks or Selector
-=======
-    bricks : :class:`.Brick` or :class:`.Selector.
->>>>>>> db7a3a17
+    bricks : :class:`.Brick` or :class:`.Selector or list of :class:`Brick`
         The top bricks.
 
     Returns
@@ -103,11 +99,7 @@
 
     Parameters
     ----------
-<<<<<<< HEAD
-    bricks : Brick or list of bricks or Selector
-=======
-    bricks : :class:`.Brick` or :class:`.Selector.
->>>>>>> db7a3a17
+    bricks : :class:`.Brick` or :class:`.Selector or list of :class:`Brick`
         The top bricks.
     param_values : dict of (parameter name, :class:`~numpy.ndarray`) pairs
         The parameter values.
